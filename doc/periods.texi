\input texinfo  @c -*-texinfo-*-

@setfilename periods.info
@settitle Periods: A library for manipulating time

@dircategory Common Lisp
@copying
Copyright (c) 2007, John Wiegley.  All rights reserved.

Redistribution and use in source and binary forms, with or without
modification, are permitted provided that the following conditions are
met:

- Redistributions of source code must retain the above copyright
  notice, this list of conditions and the following disclaimer.

- Redistributions in binary form must reproduce the above copyright
  notice, this list of conditions and the following disclaimer in the
  documentation and/or other materials provided with the distribution.

- Neither the name of New Artisans LLC nor the names of its
  contributors may be used to endorse or promote products derived from
  this software without specific prior written permission.

THIS SOFTWARE IS PROVIDED BY THE COPYRIGHT HOLDERS AND CONTRIBUTORS
"AS IS" AND ANY EXPRESS OR IMPLIED WARRANTIES, INCLUDING, BUT NOT
LIMITED TO, THE IMPLIED WARRANTIES OF MERCHANTABILITY AND FITNESS FOR
A PARTICULAR PURPOSE ARE DISCLAIMED. IN NO EVENT SHALL THE COPYRIGHT
OWNER OR CONTRIBUTORS BE LIABLE FOR ANY DIRECT, INDIRECT, INCIDENTAL,
SPECIAL, EXEMPLARY, OR CONSEQUENTIAL DAMAGES (INCLUDING, BUT NOT
LIMITED TO, PROCUREMENT OF SUBSTITUTE GOODS OR SERVICES; LOSS OF USE,
DATA, OR PROFITS; OR BUSINESS INTERRUPTION) HOWEVER CAUSED AND ON ANY
THEORY OF LIABILITY, WHETHER IN CONTRACT, STRICT LIABILITY, OR TORT
(INCLUDING NEGLIGENCE OR OTHERWISE) ARISING IN ANY WAY OUT OF THE USE
OF THIS SOFTWARE, EVEN IF ADVISED OF THE POSSIBILITY OF SUCH DAMAGE.
@end copying

@documentencoding utf-8

@iftex
@finalout
@end iftex

@titlepage
@title Periods: A library for manipulating time
@author John Wiegley
@end titlepage

@direntry
* Periods: (periods).           A Common Lisp library for manipulating time.
@end direntry

@contents

@ifnottex
@node Top, Introduction, (dir), (dir)
@top Overview

Welcome to the @sc{periods} library.  The intention of this code is to
provide a convenient set of utilities for manipulating times,
distances between times, and both contiguous and discontiguous ranges
of time.  By combining these facilities in various ways, almost any
type of time expression is possible.
@end ifnottex

@menu
* Introduction::                
* Installation::                
* Fixed time::                  
* Time durations::              
* Relative time::               
* Time ranges::                 
* Time periods::                
@end menu

@node Introduction, Installation, Top, Top
@chapter Introduction

    Consider you are writing a calendaring application which must
support the idea of recurring tasks.  Often, people using a calendar
have very certain ideas of what type of recurrence they want---but it
is not always easy to calculate.  Say they are entering their pay
days; this could either fall bi-weekly, the second Friday of every
month, or every 15 days, but the following Monday if that day falls on
a weekend.  How is your code to calculate these moments in time,
without resorting to contortionist uses of
@code{encode-universal-time} and @code{decode-universal-time}?

    By way of a brief introduction to the following sections, here is
how each of the above time expressions would be calculated.  The first
three occurrences of each are shown, starting from @samp{Sun, 18 Nov
2007}.  This code generates an unbounded series occurring bi-weekly,
or every 14 days:

@lisp
(scan-times @@2007-11-18 (duration :days 14))
   @result{} #Z(@@2007-12-02 @@2007-12-16 @@2007-12-30 @dots{})
@end lisp

    This next example is a bit more involved, as it unifies the idea
of @code{duration}-based time stepping (monthly) with
@code{relative-time}.  The result is an unbounded sequence
representing the second Friday of every month.

@lisp
(mapping ((time (scan-times (previous-time @@2007-11-18
                                           (relative-time :day 1))
                            (duration :months 1))))
  (next-time (next-time time (relative-time :day-of-week 5)
                        :accept-anchor t)
             (relative-time :day-of-week 5)))
  @result{} #Z(@@2007-12-14 @@2008-01-11 @@2008-02-08 @dots{})
@end lisp

@noindent To read this example briefly: Beginning with the first day
of the current month, advance forward one month @emph{ad infinitum}.
For each new month, scan forward to the first Friday (accepting the
first day if it is Friday, with @code{:accept-anchor}).  Then scan to
the Friday after that.

    In the next example, we want to step through time every 15 days,
but select the following Monday if the 15th day falls on a weekend.

@lisp
(mapping ((time (scan-times @@2007-11-03 (duration :days 15))))
  (if (falls-on-weekend-p time)
      (next-time time (relative-time :day-of-week 1))
      time))
  @result{} #Z(@@2007-11-19 @@2007-12-03 @@2007-12-18 @dots{})
@end lisp

@noindent The starting time for this example is set to
@samp{3 Nov 2007}, so that Monday-shifting could be demonstrated.
Note how the shift does not disrupt the regular 15-day cycle, it
merely causes the paycheck to be delivered one day late in that
instance.

    Hopefully this gives an idea of the power and flexibility of the
periods library, especially if used in combination with the
<<<<<<< HEAD
@sc{series} library@footnote{See @url{http://series.sourceforge.net/},
since times are naturally expressable as an unbounded series supporting lazy
calculation.
=======
@sc{series} library@footnote{See @url{http://series.sourceforge.net/}.
To use the series-enabled functions, load the @sc{period-series} ASDF system.},
since times are naturally expressable as an unbounded series supporting
lazy calculation.
>>>>>>> 223836f8

@node Installation, Fixed time, Introduction, Top
@chapter Installation

<<<<<<< HEAD
@sc{periods} has three dependency libraries:
=======
The @sc{periods} library depends on two required dependencies:
>>>>>>> 223836f8

@itemize
@item local-time 0.9.2 or later
@item cl-fad 0.6.0 or later (this is a dependency of local-time)
@item series 2.2.9 or later
@end itemize

<<<<<<< HEAD
    The recommended way to install @sc{periods} is to use Quicklisp,
which downloads the library and dependencies automatically:
=======
    If you also wish to use the @sc{series} library with @sc{periods},
it must be installed as well, version 2.2.9 or later.

    The recommended way to install the library is to use Quicklisp,
which installs the dependencies automatically.

    Here is how to load the basic @sc{periods} library:
>>>>>>> 223836f8

@cartouche
@smallexample
* (ql:quickload :periods)
@end smallexample
@end cartouche

<<<<<<< HEAD
=======
    Loading the series-enabled @sc{periods} functions:

@cartouche
@smallexample
* (ql:quickload :period-series)
@end smallexample
@end cartouche

>>>>>>> 223836f8
@node Fixed time, Time durations, Installation, Top
@chapter Fixed time

The most basic element of time used by the @sc{periods} library is the
@code{fixed-time} structure.  At present, this is just a type alias
for @code{local-time} structures@footnote{See
@url{http://common-lisp.net/project/local-time/}.}, so all of the
operations possible on a @code{local-time} are applicable to a
@code{fixed-time}.  In addition, @code{fixed-time}’s may be
constructed by a convenience function of the same name, which allows
for quickly creating time structures anchored in the current year.

@include docstrings/fun-periods-fixed-time.texinfo                

@menu
* Helper functions::            
@end menu

@node Helper functions,  , Fixed time, Fixed time
@section Helper functions

There are a few helper functions for performing common operations on
@code{fixed-time}’s:
                
@defun year-of fixed-time
@defunx month-of fixed-time
@defunx day-of fixed-time
@defunx hour-of fixed-time
@defunx minute-of fixed-time
@defunx second-of fixed-time
@defunx millisecond-of fixed-time
Return the corresponding detail associated with a given
@code{fixed-time}.  All results are of type @code{fixnum}.
@end defun
                
@include docstrings/fun-periods-day-of-week.texinfo
@include docstrings/fun-periods-falls-on-weekend-p.texinfo
@include docstrings/fun-periods-current-year.texinfo
@include docstrings/fun-periods-leapp.texinfo
@include docstrings/fun-periods-days-in-month.texinfo
@include docstrings/fun-periods-floor-time.texinfo
@include docstrings/fun-periods-find-smallest-resolution.texinfo
                
@node Time durations, Relative time, Fixed time, Top
@chapter Time durations
                
@node Relative time, Time ranges, Time durations, Top
@chapter Relative time

@node Time ranges, Time periods, Relative time, Top
@chapter Time ranges
                
@node Time periods,  , Time ranges, Top
@chapter Time periods

@bye<|MERGE_RESOLUTION|>--- conflicted
+++ resolved
@@ -137,25 +137,15 @@
 
     Hopefully this gives an idea of the power and flexibility of the
 periods library, especially if used in combination with the
-<<<<<<< HEAD
-@sc{series} library@footnote{See @url{http://series.sourceforge.net/},
-since times are naturally expressable as an unbounded series supporting lazy
-calculation.
-=======
 @sc{series} library@footnote{See @url{http://series.sourceforge.net/}.
 To use the series-enabled functions, load the @sc{period-series} ASDF system.},
 since times are naturally expressable as an unbounded series supporting
 lazy calculation.
->>>>>>> 223836f8
 
 @node Installation, Fixed time, Introduction, Top
 @chapter Installation
 
-<<<<<<< HEAD
-@sc{periods} has three dependency libraries:
-=======
 The @sc{periods} library depends on two required dependencies:
->>>>>>> 223836f8
 
 @itemize
 @item local-time 0.9.2 or later
@@ -163,10 +153,6 @@
 @item series 2.2.9 or later
 @end itemize
 
-<<<<<<< HEAD
-    The recommended way to install @sc{periods} is to use Quicklisp,
-which downloads the library and dependencies automatically:
-=======
     If you also wish to use the @sc{series} library with @sc{periods},
 it must be installed as well, version 2.2.9 or later.
 
@@ -174,7 +160,6 @@
 which installs the dependencies automatically.
 
     Here is how to load the basic @sc{periods} library:
->>>>>>> 223836f8
 
 @cartouche
 @smallexample
@@ -182,8 +167,6 @@
 @end smallexample
 @end cartouche
 
-<<<<<<< HEAD
-=======
     Loading the series-enabled @sc{periods} functions:
 
 @cartouche
@@ -192,7 +175,6 @@
 @end smallexample
 @end cartouche
 
->>>>>>> 223836f8
 @node Fixed time, Time durations, Installation, Top
 @chapter Fixed time
 
